--- conflicted
+++ resolved
@@ -14,8 +14,4 @@
  * limitations under the License.
  */
 
-<<<<<<< HEAD
-#define VERSION "1.3.89"
-=======
-#define VERSION "1.4.0"
->>>>>>> d166975a
+#define VERSION "1.4.88"