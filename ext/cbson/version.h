/*
 * Copyright 2009-2010 10gen, Inc.
 *
 * Licensed under the Apache License, Version 2.0 (the "License");
 * you may not use this file except in compliance with the License.
 * You may obtain a copy of the License at
 *
 * http://www.apache.org/licenses/LICENSE-2.0
 *
 * Unless required by applicable law or agreed to in writing, software
 * distributed under the License is distributed on an "AS IS" BASIS,
 * WITHOUT WARRANTIES OR CONDITIONS OF ANY KIND, either express or implied.
 * See the License for the specific language governing permissions and
 * limitations under the License.
 */

<<<<<<< HEAD
#define VERSION "1.4.88"
=======
#define VERSION "1.4.1"
>>>>>>> 1da5778c
<|MERGE_RESOLUTION|>--- conflicted
+++ resolved
@@ -14,8 +14,4 @@
  * limitations under the License.
  */
 
-<<<<<<< HEAD
-#define VERSION "1.4.88"
-=======
-#define VERSION "1.4.1"
->>>>>>> 1da5778c
+#define VERSION "1.4.1"