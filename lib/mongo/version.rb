module Mongo
<<<<<<< HEAD
  VERSION = "1.3.89"
=======
  VERSION = "1.4.0"
>>>>>>> d166975a
end<|MERGE_RESOLUTION|>--- conflicted
+++ resolved
@@ -1,7 +1,3 @@
 module Mongo
-<<<<<<< HEAD
-  VERSION = "1.3.89"
-=======
-  VERSION = "1.4.0"
->>>>>>> d166975a
+  VERSION = "1.4.88"
 end