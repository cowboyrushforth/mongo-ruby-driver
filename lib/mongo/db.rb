--- conflicted
+++ resolved
@@ -162,12 +162,8 @@
           send_to_db(InsertMessage.new(@name, SYSTEM_INDEX_COLLECTION, sel))
         end
 
-<<<<<<< HEAD
-        def insert_into_db(collection, objects)
-=======
         def insert_into_db(collection_name, objects)
           objects.each { |o| o['_id'] ||= ObjectID.new }
->>>>>>> 76699001
           # TODO synchronize
           objects.each { |o| send_to_db(InsertMessage.new(@name, collection_name, o)) }
         end
