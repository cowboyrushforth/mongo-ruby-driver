--- conflicted
+++ resolved
@@ -16,13 +16,9 @@
 # limitations under the License.
 # ++
 
-<<<<<<< HEAD
 $:.unshift(File.join(File.dirname(__FILE__), '..', 'lib'))
 
-MINIMUM_BSON_EXT_VERSION = "1.5.2"
-=======
 MINIMUM_BSON_EXT_VERSION = "1.6.0"
->>>>>>> 038cbea7
 
 module BSON
   VERSION = "1.6.0"
